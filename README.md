--- conflicted
+++ resolved
@@ -29,10 +29,6 @@
 
 #### REPL
 
-<<<<<<< HEAD
-#### Repl
-=======
->>>>>>> ccbbbff2
 - Control-D, to exit the REPL.
 - Control-C, abort current line in editor.
 - Esc-Enter, to run command(s).
@@ -289,6 +285,8 @@
 #### Making existing Python functions callable from the ‘Lisp’ …
 
 ```python
+from eta.interpreter import Interpreter
+
 def my_function(a, b, c):
     return a*b*c
 
